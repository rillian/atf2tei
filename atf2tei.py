--- conflicted
+++ resolved
@@ -56,19 +56,6 @@
   </refsDecl>
 </encodingDesc>
 </teiHeader>
-<<<<<<< HEAD
-'''.format(description=atf.text.description, code=atf.text.code)
-    result += '''
-<text xml:lang="{}">
-<body>
-'''.format(atf.text.language)
-    for item in atf.text.children:
-        if isinstance(item, OraccObject):
-            result += f'  <div type="{item.objecttype}">\n'
-        else:
-            result += '  <div>\n' \
-                     f'<!-- {type(item).__name__}: {item} -->\n'
-=======
 '''.format(description=escape(atf.text.description),
            code=escape(atf.text.code))
     urn = f'urn:cts:cdli:test.{atf.text.code}'
@@ -83,7 +70,6 @@
     result += '''  <div type="edition">\n'''
     for item in objects:
         result += f'  <div type="textpart" n="{item.objecttype}">\n'
->>>>>>> ee34f3a0
         for section in item.children:
             if isinstance(section, OraccObject):
                 result += '    <div type="textpart"' \
